import os
import random
from collections import namedtuple
from typing import Dict, List, Optional

import numpy as np
import torch
import torch.nn as nn
import torch.nn.functional as F
import torch.optim as optim

Transition = namedtuple(
    "Transition", ("state", "action", "reward", "next_state", "done")
)


class DQN(nn.Module):
    """Basic DQN model for Yahtzee."""

    def __init__(self, state_size: int, action_size: int) -> None:
        super().__init__()
        self.state_size = state_size
        self.action_size = action_size

        # Simple feed-forward network
        self.network = nn.Sequential(
            nn.Linear(state_size, 128),
            nn.ReLU(),
            nn.Linear(128, 64),
            nn.ReLU(),
            nn.Linear(64, action_size),
        )

    def forward(self, state: torch.Tensor) -> torch.Tensor:
        return self.network(state)


class YahtzeeAgent:
    """Basic DQN agent for Yahtzee."""

    def __init__(
        self,
        state_size: int,
        action_size: int,
<<<<<<< HEAD
        batch_size: int = 64,
        gamma: float = 0.99,
        learning_rate: float = 1e-4,
        target_update: int = 10,
        device: str = "cuda",
        min_epsilon: float = 0.01,
        epsilon_decay: float = 0.995,
=======
        batch_size: int = 2048,
        gamma: float = 0.97,  # lowered from 0.99
        learning_rate: float = 3e-4,
        target_update: int = 50,
        device: str = "auto",  # Changed to auto by default
        min_epsilon: float = 0.02,
        epsilon_decay: float = 0.9995
>>>>>>> d45a813d
    ) -> None:
        self.state_size = state_size
        self.action_size = action_size
        self.batch_size = batch_size
        self.gamma = gamma
        self.target_update = target_update
        
        # Handle device selection
        if device == "auto":
            self.device = torch.device("cuda" if torch.cuda.is_available() else "cpu")
        else:
            self.device = torch.device(device)
            
        self.learn_steps = 0
        self.training_mode = True
        self.latest_loss: Optional[float] = None
        self.metrics: Dict[str, float] = {}

        # Networks
        self.policy_net = DQN(state_size, action_size).to(self.device)
        self.target_net = DQN(state_size, action_size).to(self.device)
        self.target_net.load_state_dict(self.policy_net.state_dict())

        for param in self.target_net.parameters():
            param.requires_grad = False

        # Epsilon-greedy exploration
        self.epsilon = 1.0
        self.epsilon_min = min_epsilon
        self.epsilon_decay = epsilon_decay
<<<<<<< HEAD

        # Optimizer
        self.optimizer = optim.Adam(
            self.policy_net.parameters(), lr=learning_rate
        )

        # Replay buffer
        self.buffer: List[Transition] = []

=======
        
        # Optimized buffer size and device placement
        self.buffer = PrioritizedReplayBuffer(
            capacity=100000,  # Larger buffer for better sampling
            alpha=0.6,
            beta=0.4,
            device=str(self.device)  # Convert device to string for buffer
        )
        
        # Optimizer with learning rate schedule
        self.optimizer = optim.AdamW(
            self.policy_net.parameters(),
            lr=learning_rate,
            weight_decay=1e-4,
            amsgrad=True
        )
        
        # Cosine annealing scheduler
        self.scheduler = optim.lr_scheduler.CosineAnnealingLR(
            self.optimizer,
            T_max=20000,
            eta_min=1e-5
        )
        
        # Initialize mixed precision scaler if using CUDA
        self.scaler = torch.cuda.amp.GradScaler() if self.device.type == "cuda" else None
        
>>>>>>> d45a813d
    def train(self) -> None:
        self.training_mode = True
        self.policy_net.train()
        self.target_net.train()

    def eval(self) -> None:
        self.training_mode = False
        self.policy_net.eval()
        self.target_net.eval()

    def select_action(
        self, state_vec: np.ndarray, valid_actions: List[int]
    ) -> int:
        if self.training_mode and random.random() < self.epsilon:
            return random.choice(valid_actions)

        state_t = (
            torch.from_numpy(state_vec)
            .float()
            .to(self.device)
            .unsqueeze(0)
        )
        q_values = self.policy_net(state_t).squeeze(0)

        # Mask invalid actions
        mask = torch.full(
            (self.action_size,), float("-inf"), device=self.device
        )
        mask[valid_actions] = 0
        q_values = q_values + mask
        return q_values.argmax().item()

    def train_step_batch(
        self,
        states: List[np.ndarray],
        actions: List[int],
        rewards: List[float],
        next_states: List[np.ndarray],
        dones: List[bool],
    ) -> float:
        # Store transitions
        for s, a, r, ns, d in zip(
            states, actions, rewards, next_states, dones
        ):
            self.buffer.append(Transition(s, a, r, ns, d))
            if len(self.buffer) > 10000:  # Simple buffer size limit
                self.buffer.pop(0)

        if len(self.buffer) < self.batch_size:
            self.latest_loss = None
            self.metrics = {"loss": 0.0, "q_value_mean": 0.0}
            return 0.0

        # Sample batch
        batch = random.sample(self.buffer, self.batch_size)
        states_t = (
            torch.from_numpy(np.stack([t.state for t in batch]))
            .float()
            .to(self.device)
        )
        actions_t = torch.tensor(
            [t.action for t in batch], dtype=torch.long
        ).to(self.device)
        rewards_t = torch.tensor(
            [t.reward for t in batch], dtype=torch.float
        ).to(self.device)
        next_states_t = (
            torch.from_numpy(np.stack([t.next_state for t in batch]))
            .float()
            .to(self.device)
        )
        dones_t = torch.tensor(
            [t.done for t in batch], dtype=torch.float
        ).to(self.device)

        # Current Q-values
        current_q = self.policy_net(states_t).gather(
            1, actions_t.unsqueeze(1)
        )
<<<<<<< HEAD

        # Next Q-values
        with torch.no_grad():
            next_q = self.target_net(next_states_t).max(1)[0]
            target_q = rewards_t + (1 - dones_t) * self.gamma * next_q

        # Calculate loss
        loss = F.smooth_l1_loss(current_q, target_q.unsqueeze(1))

        # Optimize
        self.optimizer.zero_grad()
        loss.backward()
        self.optimizer.step()

        # Update target network
=======
        
        # Use mixed precision training if on CUDA, regular training on CPU
        if self.device.type == "cuda":
            with torch.cuda.amp.autocast():
                # Current Q-values
                current_q = self.policy_net(states_t).gather(1, actions_t.unsqueeze(1))
                
                # Next Q-values with Double Q-learning
                with torch.no_grad():
                    next_actions = self.policy_net(next_states_t).argmax(dim=1, keepdim=True)
                    next_q = self.target_net(next_states_t).gather(1, next_actions)
                    target_q = rewards_t.unsqueeze(1) + (1 - dones_t.unsqueeze(1)) * self.gamma * next_q
                
                # Compute Huber loss with importance sampling
                td_errors = (target_q - current_q).abs()
                loss = (weights * F.smooth_l1_loss(current_q, target_q, reduction='none')).mean()
                
            # Optimize with scaler
            self.optimizer.zero_grad()
            self.scaler.scale(loss).backward()
            self.scaler.unscale_(self.optimizer)
            torch.nn.utils.clip_grad_norm_(self.policy_net.parameters(), max_norm=10.0)
            self.scaler.step(self.optimizer)
            self.scaler.update()
        else:
            # Regular training on CPU
            # Current Q-values
            current_q = self.policy_net(states_t).gather(1, actions_t.unsqueeze(1))
            
            # Next Q-values with Double Q-learning
            with torch.no_grad():
                next_actions = self.policy_net(next_states_t).argmax(dim=1, keepdim=True)
                next_q = self.target_net(next_states_t).gather(1, next_actions)
                target_q = rewards_t.unsqueeze(1) + (1 - dones_t.unsqueeze(1)) * self.gamma * next_q
            
            # Compute Huber loss with importance sampling
            td_errors = (target_q - current_q).abs()
            loss = (weights * F.smooth_l1_loss(current_q, target_q, reduction='none')).mean()
            
            # Regular optimization
            self.optimizer.zero_grad()
            loss.backward()
            torch.nn.utils.clip_grad_norm_(self.policy_net.parameters(), max_norm=10.0)
            self.optimizer.step()
        
        # Update priorities
        self.buffer.update_priorities(indices, td_errors.detach().squeeze())
        
        # Soft update target network
>>>>>>> d45a813d
        self.learn_steps += 1
        if self.learn_steps % self.target_update == 0:
            self.target_net.load_state_dict(
                self.policy_net.state_dict()
            )

        # Decay epsilon
        self.epsilon = max(
            self.epsilon_min, self.epsilon * self.epsilon_decay
        )

        # Store metrics
        with torch.no_grad():
            q_values = self.policy_net(states_t)
            self.metrics = {
                "loss": loss.item(),
                "q_value_mean": q_values.mean().item(),
            }

        self.latest_loss = loss.item()
        return self.latest_loss

    @torch.no_grad()
    def get_q_values(self, state_vec: np.ndarray) -> np.ndarray:
        state_t = (
            torch.from_numpy(state_vec)
            .float()
            .to(self.device)
            .unsqueeze(0)
        )
        return self.policy_net(state_t).squeeze(0).cpu().numpy()

    def save(self, path: str) -> None:
        os.makedirs(os.path.dirname(path), exist_ok=True)
        torch.save(
            {
                "policy_net": self.policy_net.state_dict(),
                "target_net": self.target_net.state_dict(),
                "optimizer": self.optimizer.state_dict(),
                "epsilon": self.epsilon,
                "learn_steps": self.learn_steps,
            },
            path,
        )

    def load(self, path: str) -> None:
        checkpoint = torch.load(path, map_location=self.device)
        if isinstance(checkpoint, dict):
            self.policy_net.load_state_dict(checkpoint["policy_net"])
            self.target_net.load_state_dict(checkpoint["target_net"])
            if "optimizer" in checkpoint:
<<<<<<< HEAD
                self.optimizer.load_state_dict(
                    checkpoint["optimizer"]
                )
=======
                # Load optimizer state with proper device mapping
                optimizer_state = checkpoint["optimizer"]
                for state in optimizer_state["state"].values():
                    for k, v in state.items():
                        if isinstance(v, torch.Tensor):
                            state[k] = v.to(self.device)
                self.optimizer.load_state_dict(optimizer_state)
            if "scheduler" in checkpoint:
                self.scheduler.load_state_dict(checkpoint["scheduler"])
>>>>>>> d45a813d
            if "epsilon" in checkpoint:
                self.epsilon = checkpoint["epsilon"]
            if "learn_steps" in checkpoint:
                self.learn_steps = checkpoint["learn_steps"]
        else:
            self.policy_net.load_state_dict(checkpoint)
            self.target_net.load_state_dict(checkpoint)

    def get_metrics(self) -> Dict[str, float]:
        return self.metrics<|MERGE_RESOLUTION|>--- conflicted
+++ resolved
@@ -42,36 +42,28 @@
         self,
         state_size: int,
         action_size: int,
-<<<<<<< HEAD
-        batch_size: int = 64,
-        gamma: float = 0.99,
-        learning_rate: float = 1e-4,
-        target_update: int = 10,
-        device: str = "cuda",
-        min_epsilon: float = 0.01,
-        epsilon_decay: float = 0.995,
-=======
         batch_size: int = 2048,
         gamma: float = 0.97,  # lowered from 0.99
         learning_rate: float = 3e-4,
         target_update: int = 50,
         device: str = "auto",  # Changed to auto by default
         min_epsilon: float = 0.02,
-        epsilon_decay: float = 0.9995
->>>>>>> d45a813d
+        epsilon_decay: float = 0.9995,
     ) -> None:
         self.state_size = state_size
         self.action_size = action_size
         self.batch_size = batch_size
         self.gamma = gamma
         self.target_update = target_update
-        
+
         # Handle device selection
         if device == "auto":
-            self.device = torch.device("cuda" if torch.cuda.is_available() else "cpu")
+            self.device = torch.device(
+                "cuda" if torch.cuda.is_available() else "cpu"
+            )
         else:
             self.device = torch.device(device)
-            
+
         self.learn_steps = 0
         self.training_mode = True
         self.latest_loss: Optional[float] = None
@@ -89,7 +81,6 @@
         self.epsilon = 1.0
         self.epsilon_min = min_epsilon
         self.epsilon_decay = epsilon_decay
-<<<<<<< HEAD
 
         # Optimizer
         self.optimizer = optim.Adam(
@@ -99,35 +90,6 @@
         # Replay buffer
         self.buffer: List[Transition] = []
 
-=======
-        
-        # Optimized buffer size and device placement
-        self.buffer = PrioritizedReplayBuffer(
-            capacity=100000,  # Larger buffer for better sampling
-            alpha=0.6,
-            beta=0.4,
-            device=str(self.device)  # Convert device to string for buffer
-        )
-        
-        # Optimizer with learning rate schedule
-        self.optimizer = optim.AdamW(
-            self.policy_net.parameters(),
-            lr=learning_rate,
-            weight_decay=1e-4,
-            amsgrad=True
-        )
-        
-        # Cosine annealing scheduler
-        self.scheduler = optim.lr_scheduler.CosineAnnealingLR(
-            self.optimizer,
-            T_max=20000,
-            eta_min=1e-5
-        )
-        
-        # Initialize mixed precision scaler if using CUDA
-        self.scaler = torch.cuda.amp.GradScaler() if self.device.type == "cuda" else None
-        
->>>>>>> d45a813d
     def train(self) -> None:
         self.training_mode = True
         self.policy_net.train()
@@ -207,7 +169,6 @@
         current_q = self.policy_net(states_t).gather(
             1, actions_t.unsqueeze(1)
         )
-<<<<<<< HEAD
 
         # Next Q-values
         with torch.no_grad():
@@ -223,57 +184,6 @@
         self.optimizer.step()
 
         # Update target network
-=======
-        
-        # Use mixed precision training if on CUDA, regular training on CPU
-        if self.device.type == "cuda":
-            with torch.cuda.amp.autocast():
-                # Current Q-values
-                current_q = self.policy_net(states_t).gather(1, actions_t.unsqueeze(1))
-                
-                # Next Q-values with Double Q-learning
-                with torch.no_grad():
-                    next_actions = self.policy_net(next_states_t).argmax(dim=1, keepdim=True)
-                    next_q = self.target_net(next_states_t).gather(1, next_actions)
-                    target_q = rewards_t.unsqueeze(1) + (1 - dones_t.unsqueeze(1)) * self.gamma * next_q
-                
-                # Compute Huber loss with importance sampling
-                td_errors = (target_q - current_q).abs()
-                loss = (weights * F.smooth_l1_loss(current_q, target_q, reduction='none')).mean()
-                
-            # Optimize with scaler
-            self.optimizer.zero_grad()
-            self.scaler.scale(loss).backward()
-            self.scaler.unscale_(self.optimizer)
-            torch.nn.utils.clip_grad_norm_(self.policy_net.parameters(), max_norm=10.0)
-            self.scaler.step(self.optimizer)
-            self.scaler.update()
-        else:
-            # Regular training on CPU
-            # Current Q-values
-            current_q = self.policy_net(states_t).gather(1, actions_t.unsqueeze(1))
-            
-            # Next Q-values with Double Q-learning
-            with torch.no_grad():
-                next_actions = self.policy_net(next_states_t).argmax(dim=1, keepdim=True)
-                next_q = self.target_net(next_states_t).gather(1, next_actions)
-                target_q = rewards_t.unsqueeze(1) + (1 - dones_t.unsqueeze(1)) * self.gamma * next_q
-            
-            # Compute Huber loss with importance sampling
-            td_errors = (target_q - current_q).abs()
-            loss = (weights * F.smooth_l1_loss(current_q, target_q, reduction='none')).mean()
-            
-            # Regular optimization
-            self.optimizer.zero_grad()
-            loss.backward()
-            torch.nn.utils.clip_grad_norm_(self.policy_net.parameters(), max_norm=10.0)
-            self.optimizer.step()
-        
-        # Update priorities
-        self.buffer.update_priorities(indices, td_errors.detach().squeeze())
-        
-        # Soft update target network
->>>>>>> d45a813d
         self.learn_steps += 1
         if self.learn_steps % self.target_update == 0:
             self.target_net.load_state_dict(
@@ -325,21 +235,9 @@
             self.policy_net.load_state_dict(checkpoint["policy_net"])
             self.target_net.load_state_dict(checkpoint["target_net"])
             if "optimizer" in checkpoint:
-<<<<<<< HEAD
                 self.optimizer.load_state_dict(
                     checkpoint["optimizer"]
                 )
-=======
-                # Load optimizer state with proper device mapping
-                optimizer_state = checkpoint["optimizer"]
-                for state in optimizer_state["state"].values():
-                    for k, v in state.items():
-                        if isinstance(v, torch.Tensor):
-                            state[k] = v.to(self.device)
-                self.optimizer.load_state_dict(optimizer_state)
-            if "scheduler" in checkpoint:
-                self.scheduler.load_state_dict(checkpoint["scheduler"])
->>>>>>> d45a813d
             if "epsilon" in checkpoint:
                 self.epsilon = checkpoint["epsilon"]
             if "learn_steps" in checkpoint:
