--- conflicted
+++ resolved
@@ -248,16 +248,6 @@
         # Slight baseline for any valid scoring move
         bonus_reward += 2.0
 
-<<<<<<< HEAD
-        # Encourage big combos
-        if max_count >= 5:
-            # Yahtzee potential
-            bonus_reward += 12.0
-        elif max_count == 4:
-            bonus_reward += 6.0
-        elif max_count == 3:
-            bonus_reward += 3.0
-=======
         # encourage big combos (increased from previous values)
         if (
             max_count >= 4
@@ -266,7 +256,6 @@
             bonus_reward += 10.0  # was 8
         elif max_count >= 3:
             bonus_reward += 4.0  # was 3
->>>>>>> 3217351c
 
         # More emphasis on upper section progression
         if category in upper_cats:
@@ -287,15 +276,6 @@
 
         # Reward special combos
         if category == YahtzeeCategory.FULL_HOUSE and base_score == 25:
-<<<<<<< HEAD
-            bonus_reward += 6.0
-        elif category == YahtzeeCategory.SMALL_STRAIGHT and base_score == 30:
-            bonus_reward += 7.0
-        elif category == YahtzeeCategory.LARGE_STRAIGHT and base_score == 40:
-            bonus_reward += 9.0
-        elif category == YahtzeeCategory.YAHTZEE and base_score == 50:
-            bonus_reward += 15.0
-=======
             bonus_reward += 5.0  # was 4
         elif category == YahtzeeCategory.SMALL_STRAIGHT and base_score == 30:
             bonus_reward += 6.0  # was 5
@@ -303,32 +283,14 @@
             bonus_reward += 8.0  # was 6
         elif category == YahtzeeCategory.YAHTZEE and base_score == 50:
             bonus_reward += 15.0  # was 10
->>>>>>> 3217351c
 
         # Stronger penalties for zeroing out high-potential categories
         if base_score == 0:
             # If it's CHANCE and we got 0, likely we had no dice, punish heavily
             if category == YahtzeeCategory.CHANCE:
-<<<<<<< HEAD
-                bonus_reward -= 12.0
-            else:
-                # More severe penalty for categories that can yield large points
-                if category in [
-                    YahtzeeCategory.THREE_OF_A_KIND,
-                    YahtzeeCategory.FOUR_OF_A_KIND,
-                    YahtzeeCategory.FULL_HOUSE,
-                    YahtzeeCategory.SMALL_STRAIGHT,
-                    YahtzeeCategory.LARGE_STRAIGHT,
-                    YahtzeeCategory.YAHTZEE,
-                ]:
-                    bonus_reward -= 8.0
-                else:
-                    bonus_reward -= 5.0
-=======
                 bonus_reward -= 12.0  # was 10
             else:
                 bonus_reward -= 6.0   # was 4
->>>>>>> 3217351c
 
         return base_score + bonus_reward
 
