--- conflicted
+++ resolved
@@ -181,20 +181,16 @@
     global agent, current_objective, encoder
 
     try:
-<<<<<<< HEAD
-        # Update encoder based on objective
+        # Create encoder instance to get state size
         encoder = StateEncoder(
             use_opponent_value=(current_objective == "win")
         )
 
-=======
-        # Create encoder instance to get state size
-        encoder = StateEncoder(use_opponent_value=(current_objective == "win"))
-        
         # Determine device - use CPU if CUDA not available
-        device = torch.device("cuda" if torch.cuda.is_available() else "cpu")
-        
->>>>>>> d45a813d
+        device = torch.device(
+            "cuda" if torch.cuda.is_available() else "cpu"
+        )
+
         # Initialize agent with correct parameters
         agent = YahtzeeAgent(
             state_size=encoder.state_size,
@@ -203,27 +199,17 @@
             gamma=0.997,
             learning_rate=5e-5,
             target_update=50,
-<<<<<<< HEAD
-            device=torch.device(
-                "cuda" if torch.cuda.is_available() else "cpu"
-            ),
-        )
-
-        # Use load method instead of load_state_dict
-        agent.load(model_path)
-        agent.eval()
-
-        return f"Successfully loaded model from {model_path}", None
-=======
-            device=device  # Pass device explicitly
-        )
-        
+            device=device,  # Pass device explicitly
+        )
+
         # Load model with proper device mapping
         agent.load(model_path)
         agent.eval()
-        
-        return f"Successfully loaded model from {model_path} (using {device})", None
->>>>>>> d45a813d
+
+        return (
+            f"Successfully loaded model from {model_path} (using {device})",
+            None,
+        )
     except Exception as e:
         return f"Error loading model: {str(e)}", None
 
@@ -678,7 +664,6 @@
         # Calculate statistics
         actual_scores = np.array(actual_scores)
         training_rewards = np.array(training_rewards)
-<<<<<<< HEAD
 
         # Format statistics with simplified visualization
         header = f"Performance Analysis ({num_games} games)\n"
@@ -713,42 +698,11 @@
             "Range    Count   %     Distribution"
         )
 
-=======
-        
-        # Format statistics with clear sections
-        output = []
-        
-        # Header
-        output.append(f"Performance Analysis ({num_games} games)")
-        output.append("=" * 40)
-        output.append("")
-        
-        # Game Score Statistics
-        output.append("Game Score Statistics")
-        output.append("-" * 20)
-        output.append(f"Mean:    {np.mean(actual_scores):>6.1f} ± {np.std(actual_scores):.1f}")
-        output.append(f"Median:  {np.median(actual_scores):>6.1f}")
-        output.append(f"Range:   {np.min(actual_scores):>6.1f} - {np.max(actual_scores):.1f}")
-        output.append("")
-        
-        # Score Distribution
-        output.append("Score Distribution")
-        output.append("-" * 20)
-        output.append(f"{'Range':<10} {'Count':>6} {'%':>6}  {'Distribution':<30}")
-        output.append("-" * 60)
-        
-        # Calculate distribution with visual bars
-        brackets = [(0, 100), (100, 150), (150, 200), (200, 250), (250, 300), (300, float('inf'))]
-        max_count = max(np.sum((actual_scores >= low) & (actual_scores < high)) for low, high in brackets)
-        bar_scale = 30.0 / max_count if max_count > 0 else 0
-        
->>>>>>> d45a813d
         for low, high in brackets:
             count = np.sum(
                 (actual_scores >= low) & (actual_scores < high)
             )
             percentage = (count / num_games) * 100
-<<<<<<< HEAD
             high_str = (
                 f"{high:.0f}" if high != float("inf") else "inf"
             )
@@ -766,15 +720,6 @@
 
         return full_report, None
 
-=======
-            bar = "█" * int(count * bar_scale)
-            high_str = str(high) if high != float('inf') else "inf"
-            output.append(f"{low:>3}-{high_str:<6} {count:>6} {percentage:>5.1f}%  {bar}")
-        
-        # Join with proper newlines for Gradio display
-        return "\n".join(output).replace("\n", "<br>"), None
-        
->>>>>>> d45a813d
     except Exception as e:
         return f"Error during performance analysis: {str(e)}", None
 
@@ -866,14 +811,8 @@
                     label="Number of Games",
                 )
                 stats_button = gr.Button("Run Analysis")
-<<<<<<< HEAD
                 stats_output = gr.Textbox(
                     label="Results", interactive=False, lines=20
-=======
-                stats_output = gr.HTML(
-                    label="Results",
-                    value=""
->>>>>>> d45a813d
                 )
 
         # Connect components
